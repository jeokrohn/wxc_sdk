--- conflicted
+++ resolved
@@ -43,11 +43,8 @@
 log = logging.getLogger(__name__)
 
 __all__ = ['TestCaseWithTokens', 'TestCaseWithLog', 'gather', 'TestWithLocations', 'TestCaseWithUsers', 'get_tokens',
-<<<<<<< HEAD
-           'async_test', 'LoggedRequest', 'TestCaseWithUsersAndSpaces', 'WithIntegrationTokens']
-=======
-           'async_test', 'LoggedRequest', 'TestCaseWithUsersAndSpaces', 'TestLocationsUsersWorkspacesVirtualLines']
->>>>>>> bf937235
+           'async_test', 'LoggedRequest', 'TestCaseWithUsersAndSpaces', 'WithIntegrationTokens',
+           'TestLocationsUsersWorkspacesVirtualLines']
 
 
 def gather(mapping: Iterable[Any], return_exceptions: bool = False) -> Generator[Union[Any, Exception]]:
