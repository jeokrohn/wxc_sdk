from wxc_sdk.admin_audit import AuditEvent, AuditEventData
from wxc_sdk.attachment_actions import AttachmentAction, AttachmentActionData
from wxc_sdk.authorizations import Authorization, AuthorizationType
from wxc_sdk.base import ApiModel, ApiModelWithErrors, CodeAndReason, RETRY_429_MAX_WAIT, SafeEnum, StrOrDict, \
    dt_iso_str, enum_str, plus1, to_camel, webex_id_to_uuid
from wxc_sdk.cdr import CDR, CDRCallType, CDRClientType, CDRDirection, CDROriginalReason, CDRRedirectReason, \
    CDRRelatedReason, CDRUserType
from wxc_sdk.common import AcdCustomization, AlternateNumber, AnnAudioFile, AnnouncementLevel, \
    ApplyLineKeyTemplateAction, AssignedDectNetwork, AtaCustomization, AtaDtmfMethod, AtaDtmfMode, \
    AudioCodecPriority, AuthCode, AuthCodeLevel, Background, BackgroundImageColor, BackgroundSelection, \
    BacklightTimer, BacklightTimer68XX78XX, BluetoothMode, BluetoothSetting, CallForwardExpandedSoftKey, \
    CallHistoryMethod, CallParkExtension, CommonDeviceCustomization, Customer, DectCustomization, \
    DeviceCustomization, DeviceCustomizations, DevicePlatform, DialPatternStatus, DialPatternValidate, \
    DirectoryMethod, DisplayCallqueueAgentSoftkey, DisplayNameSelection, EnabledAndValue, Greeting, HttpProxy, \
    HttpProxyMode, IdAndName, IdOnly, LineKeyLabelSelection, LineKeyLedPattern, LinkRelation, LoggingLevel, \
    MediaFileType, MonitoredMember, MppCustomization, MppVlanDevice, NoiseCancellation, NumberOwner, NumberState, \
    OwnerType, PatternAction, PersonPlaceAgent, PhoneLanguage, PrimaryOrShared, PskObject, RingPattern, RoomType, \
    RouteIdentity, RouteType, SoftKeyLayout, SoftKeyMenu, StorageType, UsbPortsObject, UserBase, UserNumber, \
    UserType, ValidateExtensionStatus, ValidateExtensionStatusState, ValidateExtensionsResponse, \
    ValidatePhoneNumberStatus, ValidatePhoneNumberStatusState, ValidatePhoneNumbersResponse, ValidationStatus, \
    VlanSetting, VoicemailCopyOfMessage, VoicemailEnabled, VoicemailFax, VoicemailMessageStorage, \
    VoicemailNotifications, VoicemailTransferToNumber, VolumeSettings, WifiAuthenticationMethod, \
    WifiCustomization, WifiNetwork
from wxc_sdk.common.schedules import Event, RecurWeekly, RecurYearlyByDate, RecurYearlyByDay, Recurrence, \
    Schedule, ScheduleApiBase, ScheduleDay, ScheduleMonth, ScheduleType, ScheduleTypeOrStr, ScheduleWeek
from wxc_sdk.converged_recordings import ConvergedRecording, ConvergedRecordingMeta, \
    ConvergedRecordingWithDirectDownloadLinks, RecordingOwnerType, RecordingParty, RecordingPartyActor, \
    RecordingServiceData, RecordingSession, RecordingStorageRegion, TemporaryDirectDownloadLink
from wxc_sdk.device_configurations import DeviceConfiguration, DeviceConfigurationOperation, \
    DeviceConfigurationResponse, DeviceConfigurationSource, DeviceConfigurationSourceEditability, \
    DeviceConfigurationSources
from wxc_sdk.devices import ActivationCodeResponse, ConnectionStatus, Device, ProductType, TagOp
from wxc_sdk.events import ComplianceEvent, EventData, EventResource, EventType
from wxc_sdk.groups import Group, GroupMember
from wxc_sdk.guests import Guest
from wxc_sdk.licenses import License, LicenseProperties, LicenseRequest, LicenseRequestOperation, LicenseUser, \
    LicenseUserType, SiteAccountType, SiteResponse, SiteType, SiteUrlsRequest, UserLicensesResponse
from wxc_sdk.locations import Floor, Location, LocationAddress
from wxc_sdk.meetings import AnswerCondition, ApprovalQuestion, ApprovalRule, AttendeePrivileges, \
    AudioConnectionOptions, AudioConnectionType, AutoRegistrationResult, BreakoutSession, CallInNumbers, \
    CreateMeetingBody, CustomizedQuestionForCreateMeeting, EntryAndExitTone, GetMeetingSurveyResponse, InputMode, \
    InterpreterForSimultaneousInterpretation, InviteeForCreateMeeting, JoinMeetingBody, JoinMeetingResponse, \
    Meeting, MeetingOptions, MeetingService, MeetingState, MeetingTelephony, MeetingType, NoteType, \
    PatchMeetingBody, PatchMeetingResponse, Question, QuestionAnswer, QuestionOption, QuestionType, \
    QuestionWithAnswers, Registration, ScheduledMeeting, ScheduledType, SimultaneousInterpretation, \
    StandardRegistrationApproveRule, SurveyResult, TrackingCode, TrackingCodeItem, TrackingCodeOption, \
    TrackingCodeType, Type, UnlockedMeetingJoinSecurity
from wxc_sdk.meetings.chats import ChatObject, Sender
from wxc_sdk.meetings.closed_captions import CCSnippet, ClosedCaption
from wxc_sdk.meetings.invitees import CreateInviteesItem, CreateMeetingInviteeBody, CreateMeetingInviteesBody, \
    Invitee, UpdateMeetingInviteeBody
from wxc_sdk.meetings.participants import AdmitParticipantsBody, AudioType, InProgressDevice, MeetingCallType, \
    MeetingDevice, Participant, ParticipantState, QueryMeetingParticipantsWithEmailBody, UpdateParticipantBody, \
    UpdateParticipantResponse, VideoState
from wxc_sdk.meetings.preferences import Audio, CallInNumber, CoHost, DefaultAudioType, MeetingPreferenceDetails, \
    MeetingsSite, OfficeNumber, PersonalMeetingRoom, PersonalMeetingRoomOptions, SchedulingOptions, Telephony, \
    UpdateDefaultSiteBody, UpdatePersonalMeetingRoomOptionsBody, Video, VideoDevice, VideoOptions
from wxc_sdk.meetings.qanda import AnswerObject, Answers, QAObject
from wxc_sdk.meetings.qualities import MediaSessionQuality, NetworkType, QualityResources, TransportType, VideoIn
from wxc_sdk.meetings.recordings import Recording, RecordingFormat, RecordingServiceType, RecordingStatus
from wxc_sdk.meetings.transcripts import DeleteTranscriptBody, Transcript, TranscriptSnippet, TranscriptStatus, \
    UpdateTranscriptSnippetBody
from wxc_sdk.memberships import Membership, MembershipsData
from wxc_sdk.messages import AdaptiveCard, AdaptiveCardAction, AdaptiveCardBody, Message, MessageAttachment, \
    MessagesData
from wxc_sdk.organizations import Organization
from wxc_sdk.people import PeopleStatus, Person, PersonAddress, PersonType, PhoneNumber, PhoneNumberType, \
    SipAddress, SipType
from wxc_sdk.person_settings import DeviceActivationState, DeviceOwner, Hoteling, PersonDevicesResponse, \
    TelephonyDevice
from wxc_sdk.person_settings.agent_caller_id import AgentQueue, QueueCallerId
from wxc_sdk.person_settings.appservices import AppServicesSettings
from wxc_sdk.person_settings.barge import BargeSettings
from wxc_sdk.person_settings.call_intercept import InterceptAnnouncements, InterceptNumber, InterceptSetting, \
    InterceptSettingIncoming, InterceptSettingOutgoing, InterceptTypeIncoming, InterceptTypeOutgoing
from wxc_sdk.person_settings.call_recording import CallRecordingSetting, Notification, NotificationRepeat, \
    NotificationType, Record, StartStopAnnouncement
from wxc_sdk.person_settings.callbridge import CallBridgeSetting
from wxc_sdk.person_settings.caller_id import CallerId, CallerIdSelectedType, ExternalCallerIdNamePolicy
from wxc_sdk.person_settings.calling_behavior import BehaviorType, CallingBehavior
from wxc_sdk.person_settings.common import ApiSelector, PersonSettingsApiChild
from wxc_sdk.person_settings.dnd import DND
from wxc_sdk.person_settings.exec_assistant import ExecAssistantType, _Helper
from wxc_sdk.person_settings.forwarding import CallForwardingAlways, CallForwardingCommon, CallForwardingNoAnswer, \
    CallForwardingPerson, PersonForwardingSetting
from wxc_sdk.person_settings.monitoring import MonitoredElement, MonitoredElementMember, Monitoring
from wxc_sdk.person_settings.numbers import PersonNumbers, PersonPhoneNumber, UpdatePersonNumbers, \
    UpdatePersonPhoneNumber
from wxc_sdk.person_settings.permissions_in import ExternalTransfer, IncomingPermissions
from wxc_sdk.person_settings.permissions_out import Action, AuthCodes, AutoTransferNumbers, CallTypePermission, \
    CallingPermissions, DigitPattern, DigitPatterns, OutgoingPermissionCallType, OutgoingPermissions
from wxc_sdk.person_settings.preferred_answer import PreferredAnswerEndpoint, PreferredAnswerEndpointType, \
    PreferredAnswerResponse
from wxc_sdk.person_settings.privacy import Privacy
from wxc_sdk.person_settings.push_to_talk import PTTConnectionType, PushToTalkAccessType, PushToTalkSettings
from wxc_sdk.person_settings.receptionist import ReceptionistSettings
from wxc_sdk.person_settings.voicemail import UnansweredCalls, VoicemailEnabledWithGreeting, VoicemailSettings
from wxc_sdk.reports import CallingCDR, Report, ReportTemplate, ValidationRules
from wxc_sdk.room_tabs import RoomTab
from wxc_sdk.rooms import GetRoomMeetingDetailsResponse, Room
from wxc_sdk.scim.bulk import BulkErrorResponse, BulkMethod, BulkOperation, BulkResponse, BulkResponseOperation, \
    ResponseError
from wxc_sdk.scim.groups import GroupMemberObject, GroupMemberResponse, GroupMeta, ManagedBy, \
    MetaObjectResourceType, ScimGroup, ScimGroupMember, SearchGroupResponse, WebexGroup, WebexGroupMeta, \
    WebexGroupOwner
from wxc_sdk.scim.users import EmailObject, EmailObjectType, EnterpriseUser, ManagedOrg, ManagerObject, \
    NameObject, PatchUserOperation, PatchUserOperationOp, PhotoObject, PhotoObjectType, ScimPhoneNumberType, \
    ScimUser, SearchUserResponse, SipAddressObject, UserAddress, UserManager, UserPhoneNumber, UserTypeObject, \
    WebexUser
from wxc_sdk.status import Component, Incident, IncidentUpdate, StatusAPI, StatusSummary, WebexStatus
from wxc_sdk.team_memberships import TeamMembership
from wxc_sdk.teams import Team
from wxc_sdk.telephony import AnnouncementLanguage, AppliedService, AppliedServiceTranslationPattern, \
    CallInterceptDetails, CallInterceptDetailsPermission, CallSourceInfo, CallSourceType, CallingPlanReason, \
    ConfigurationLevel, DestinationType, DeviceManagedBy, DeviceManufacturer, DeviceSettingsConfiguration, \
    DeviceType, EmergencyDestination, FeatureAccessCodeDestination, HostedFeatureDestination, \
    HostedUserDestination, LocationAndNumbers, NumberDetails, NumberListPhoneNumber, NumberListPhoneNumberType, \
    NumberType, OnboardingMethod, OriginatorType, OutgoingCallingPlanPermissionsByDigitPattern, \
    OutgoingCallingPlanPermissionsByType, PbxUserDestination, PstnNumberDestination, RouteListDestination, \
    ServiceType, SupportedDevice, SupportedDevices, TelephonyType, TestCallRoutingResult, \
    TranslationPatternConfigurationLevel, TrunkDestination, UCMProfile, VirtualExtensionDestination
from wxc_sdk.telephony.announcements_repo import FeatureReference, RepoAnnouncement, RepositoryUsage
from wxc_sdk.telephony.autoattendant import AutoAttendant, AutoAttendantAction, AutoAttendantKeyConfiguration, \
    AutoAttendantMenu, Dialing, MenuKey
from wxc_sdk.telephony.call_recording import CallRecordingInfo, CallRecordingTermsOfService, \
    LocationComplianceAnnouncement, OrgComplianceAnnouncement
from wxc_sdk.telephony.call_routing.translation_pattern import TranslationPattern, TranslationPatternLevel
from wxc_sdk.telephony.callpark import AvailableRecallHuntGroup, CallPark, CallParkRecall, CallParkSettings, \
    LocationCallParkSettings, RecallHuntGroup
from wxc_sdk.telephony.callpickup import CallPickup, PickupNotificationType
from wxc_sdk.telephony.callqueue import AudioSource, CQRoutingType, CallBounce, CallQueue, CallQueueCallPolicies, \
    ComfortMessageBypass, ComfortMessageSetting, DistinctiveRing, MohMessageSetting, OverflowAction, \
    OverflowSetting, QueueSettings, WaitMessageSetting, WaitMode, WelcomeMessageSetting
from wxc_sdk.telephony.callqueue.announcement import Announcement
from wxc_sdk.telephony.callqueue.policies import AnnouncementMode, CPActionType, CQHolidaySchedule, ForcedForward, \
    HolidayService, NightService, ScheduleLevel, StrandedCalls, StrandedCallsAction
from wxc_sdk.telephony.calls import CallHistoryRecord, CallInfo, CallState, CallType, DialResponse, HistoryType, \
    ParkedAgainst, Personality, Recall, RecordingState, RedirectReason, Redirection, RejectAction, TelephonyCall, \
    TelephonyEvent, TelephonyEventData, TelephonyParty
from wxc_sdk.telephony.dect_devices import BaseStationDetail, BaseStationResponse, BaseStationResult, \
    BaseStationsResponse, DECTHandsetItem, DECTHandsetLine, DECTHandsetList, DECTNetworkDetail, DECTNetworkModel, \
    Handset, UsageType
from wxc_sdk.telephony.devices import ActivationState, AvailableMember, DectDevice, DeviceLayout, DeviceMember, \
    DeviceMembersResponse, DeviceSettings, KemKey, KemModuleType, LayoutMode, LineKeyTemplate, LineKeyType, \
    MACState, MACStatus, MACValidationResponse, MemberCommon, ProgrammableLineKey, TelephonyDeviceDetails, \
    TelephonyDeviceOwner, TelephonyDeviceProxy
from wxc_sdk.telephony.forwarding import CallForwarding, CallForwardingNumber, CallForwardingNumberType, \
    CallsFrom, CustomNumbers, FeatureSelector, ForwardCallsTo, ForwardToSelection, ForwardingRule, \
    ForwardingRuleDetails, ForwardingSetting
from wxc_sdk.telephony.hg_and_cq import Agent, AlternateNumberSettings, CallingLineIdPolicy, HGandCQ, Policy
from wxc_sdk.telephony.huntgroup import BusinessContinuity, HGCallPolicies, HuntGroup, NoAnswer
from wxc_sdk.telephony.jobs import ApplyLineKeyTemplateJobDetails, ErrorMessageObject, ErrorObject, \
    InitiateMoveNumberJobsBody, JobError, JobErrorItem, JobErrorMessage, JobExecutionStatus, \
    LineKeyTemplateAdvisoryTypes, ManageNumberErrorItem, MoveNumberCounts, NumberItem, NumberJob, \
    RoutingPrefixCounts, StartJobResponse, StepExecutionStatus
from wxc_sdk.telephony.location import CallingLineId, PSTNConnection, TelephonyLocation
from wxc_sdk.telephony.location.internal_dialing import InternalDialing
from wxc_sdk.telephony.location.moh import LocationMoHGreetingType, LocationMoHSetting
from wxc_sdk.telephony.location.numbers import TelephoneNumberType
from wxc_sdk.telephony.location.vm import LocationVoiceMailSettings
from wxc_sdk.telephony.organisation_vm import OrganisationVoicemailSettings, OrganisationVoicemailSettingsAPI
from wxc_sdk.telephony.paging import Paging, PagingAgent
from wxc_sdk.telephony.pnc import NetworkConnectionType
from wxc_sdk.telephony.prem_pstn import DialPatternValidationResult
from wxc_sdk.telephony.prem_pstn.dial_plan import CreateResponse, DialPlan, PatternAndAction
from wxc_sdk.telephony.prem_pstn.route_group import RGTrunk, RouteGroup, RouteGroupUsage, UsageRouteLists
from wxc_sdk.telephony.prem_pstn.route_list import NumberAndAction, RouteList, RouteListDetail, \
    UpdateNumbersResponse
from wxc_sdk.telephony.prem_pstn.trunk import CnameRecord, DeviceStatus, OutboundProxy, ResponseStatus, \
    ResponseStatusType, Trunk, TrunkDetail, TrunkDeviceType, TrunkType, TrunkTypeWithDeviceType, TrunkUsage
from wxc_sdk.telephony.virtual_line import VirtualLine, VirtualLineDevices, VirtualLineLocation, \
    VirtualLineNumber, VirtualLineNumberPhoneNumber
from wxc_sdk.telephony.vm_rules import BlockContiguousSequences, BlockPreviousPasscodes, BlockRepeatedDigits, \
    DefaultVoicemailPinRules, EnabledAndNumberOfDays, PinLength, VoiceMailRules
from wxc_sdk.telephony.voice_messaging import MessageSummary, VoiceMailPartyInformation, VoiceMessageDetails
from wxc_sdk.telephony.voicemail_groups import VoicemailGroup, VoicemailGroupDetail
from wxc_sdk.telephony.voiceportal import ExpirePasscode, FailedAttempts, PasscodeRules, VoicePortalSettings
from wxc_sdk.tokens import Tokens
from wxc_sdk.webhook import Webhook, WebhookCreate, WebhookEvent, WebhookEventData, WebhookEventType, \
    WebhookResource, WebhookStatus
from wxc_sdk.workspace_locations import WorkspaceLocation, WorkspaceLocationFloor
from wxc_sdk.workspace_personalization import WorkspacePersonalizationTaskResponse
from wxc_sdk.workspace_settings.numbers import WorkspaceNumbers
from wxc_sdk.workspaces import Calendar, CalendarType, CallingType, CapabilityMap, HotdeskingStatus, \
    WorkSpaceType, Workspace, WorkspaceCalling, WorkspaceCallingHybridCalling, WorkspaceEmail, \
    WorkspaceIndoorNavigation, WorkspaceSupportedDevices, WorkspaceWebexCalling

__all__ = ['AcdCustomization', 'Action', 'ActivationCodeResponse', 'ActivationState', 'AdaptiveCard',
           'AdaptiveCardAction', 'AdaptiveCardBody', 'AdmitParticipantsBody', 'Agent', 'AgentQueue',
           'AlternateNumber', 'AlternateNumberSettings', 'AnnAudioFile', 'Announcement', 'AnnouncementLanguage',
           'AnnouncementLevel', 'AnnouncementMode', 'AnswerCondition', 'AnswerObject', 'Answers', 'ApiModel',
           'ApiModelWithErrors', 'ApiSelector', 'AppServicesSettings', 'AppliedService',
           'AppliedServiceTranslationPattern', 'ApplyLineKeyTemplateAction', 'ApplyLineKeyTemplateJobDetails',
           'ApprovalQuestion', 'ApprovalRule', 'AssignedDectNetwork', 'AtaCustomization', 'AtaDtmfMethod',
           'AtaDtmfMode', 'AttachmentAction', 'AttachmentActionData', 'AttendeePrivileges', 'Audio',
           'AudioCodecPriority', 'AudioConnectionOptions', 'AudioConnectionType', 'AudioSource', 'AudioType',
           'AuditEvent', 'AuditEventData', 'AuthCode', 'AuthCodeLevel', 'AuthCodes', 'Authorization',
           'AuthorizationType', 'AutoAttendant', 'AutoAttendantAction', 'AutoAttendantKeyConfiguration',
           'AutoAttendantMenu', 'AutoRegistrationResult', 'AutoTransferNumbers', 'AvailableMember',
           'AvailableRecallHuntGroup', 'Background', 'BackgroundImageColor', 'BackgroundSelection', 'BacklightTimer',
           'BacklightTimer68XX78XX', 'BargeSettings', 'BaseStationDetail', 'BaseStationResponse', 'BaseStationResult',
           'BaseStationsResponse', 'BehaviorType', 'BlockContiguousSequences', 'BlockPreviousPasscodes',
           'BlockRepeatedDigits', 'BluetoothMode', 'BluetoothSetting', 'BreakoutSession', 'BulkErrorResponse',
           'BulkMethod', 'BulkOperation', 'BulkResponse', 'BulkResponseOperation', 'BusinessContinuity', 'CCSnippet',
           'CDR', 'CDRCallType', 'CDRClientType', 'CDRDirection', 'CDROriginalReason', 'CDRRedirectReason',
           'CDRRelatedReason', 'CDRUserType', 'CPActionType', 'CQHolidaySchedule', 'CQRoutingType', 'Calendar',
           'CalendarType', 'CallBounce', 'CallBridgeSetting', 'CallForwardExpandedSoftKey', 'CallForwarding',
           'CallForwardingAlways', 'CallForwardingCommon', 'CallForwardingNoAnswer', 'CallForwardingNumber',
           'CallForwardingNumberType', 'CallForwardingPerson', 'CallHistoryMethod', 'CallHistoryRecord',
           'CallInNumber', 'CallInNumbers', 'CallInfo', 'CallInterceptDetails', 'CallInterceptDetailsPermission',
           'CallPark', 'CallParkExtension', 'CallParkRecall', 'CallParkSettings', 'CallPickup', 'CallQueue',
           'CallQueueCallPolicies', 'CallRecordingInfo', 'CallRecordingSetting', 'CallRecordingTermsOfService',
           'CallSourceInfo', 'CallSourceType', 'CallState', 'CallType', 'CallTypePermission', 'CallerId',
           'CallerIdSelectedType', 'CallingBehavior', 'CallingCDR', 'CallingLineId', 'CallingLineIdPolicy',
<<<<<<< HEAD
           'CallingPermissions', 'CallingType', 'CallsFrom', 'CapabilityMap', 'ChatObject', 'ClosedCaption',
           'CnameRecord', 'CoHost', 'CodeAndReason', 'ComfortMessageBypass', 'ComfortMessageSetting',
           'CommonDeviceCustomization', 'ComplianceEvent', 'Component', 'ConnectionStatus', 'ConvergedRecording',
           'ConvergedRecordingMeta', 'ConvergedRecordingWithDirectDownloadLinks', 'CreateInviteesItem',
           'CreateMeetingBody', 'CreateMeetingInviteeBody', 'CreateMeetingInviteesBody', 'CreateResponse',
           'CustomNumbers', 'Customer', 'CustomizedQuestionForCreateMeeting', 'DECTHandsetItem', 'DECTHandsetLine',
           'DECTHandsetList', 'DECTNetworkDetail', 'DECTNetworkModel', 'DND', 'DectCustomization', 'DectDevice',
           'DefaultAudioType', 'DefaultVoicemailPinRules', 'DeleteTranscriptBody', 'DestinationType', 'Device',
           'DeviceActivationState', 'DeviceConfiguration', 'DeviceConfigurationOperation',
=======
           'CallingPermissions', 'CallingPlanReason', 'CallingType', 'CallsFrom', 'CapabilityMap', 'ChatObject',
           'ClosedCaption', 'CnameRecord', 'CoHost', 'CodeAndReason', 'ComfortMessageBypass', 'ComfortMessageSetting',
           'CommonDeviceCustomization', 'ComplianceEvent', 'Component', 'ConfigurationLevel', 'ConnectionStatus',
           'CreateInviteesItem', 'CreateMeetingBody', 'CreateMeetingInviteeBody', 'CreateMeetingInviteesBody',
           'CreateResponse', 'CustomNumbers', 'Customer', 'CustomizedQuestionForCreateMeeting', 'DECTHandsetItem',
           'DECTHandsetLine', 'DECTHandsetList', 'DECTNetworkDetail', 'DECTNetworkModel', 'DND', 'DectCustomization',
           'DectDevice', 'DefaultAudioType', 'DefaultVoicemailPinRules', 'DeleteTranscriptBody', 'DestinationType',
           'Device', 'DeviceActivationState', 'DeviceConfiguration', 'DeviceConfigurationOperation',
>>>>>>> bf937235
           'DeviceConfigurationResponse', 'DeviceConfigurationSource', 'DeviceConfigurationSourceEditability',
           'DeviceConfigurationSources', 'DeviceCustomization', 'DeviceCustomizations', 'DeviceLayout',
           'DeviceManagedBy', 'DeviceManufacturer', 'DeviceMember', 'DeviceMembersResponse', 'DeviceOwner',
           'DevicePlatform', 'DeviceSettings', 'DeviceSettingsConfiguration', 'DeviceStatus', 'DeviceType',
           'DialPatternStatus', 'DialPatternValidate', 'DialPatternValidationResult', 'DialPlan', 'DialResponse',
           'Dialing', 'DigitPattern', 'DigitPatterns', 'DirectoryMethod', 'DisplayCallqueueAgentSoftkey',
           'DisplayNameSelection', 'DistinctiveRing', 'EmailObject', 'EmailObjectType', 'EmergencyDestination',
           'EnabledAndNumberOfDays', 'EnabledAndValue', 'EnterpriseUser', 'EntryAndExitTone', 'ErrorMessageObject',
           'ErrorObject', 'Event', 'EventData', 'EventResource', 'EventType', 'ExecAssistantType', 'ExpirePasscode',
           'ExternalCallerIdNamePolicy', 'ExternalTransfer', 'FailedAttempts', 'FeatureAccessCodeDestination',
           'FeatureReference', 'FeatureSelector', 'Floor', 'ForcedForward', 'ForwardCallsTo', 'ForwardToSelection',
           'ForwardingRule', 'ForwardingRuleDetails', 'ForwardingSetting', 'GetMeetingSurveyResponse',
           'GetRoomMeetingDetailsResponse', 'Greeting', 'Group', 'GroupMember', 'GroupMemberObject',
           'GroupMemberResponse', 'GroupMeta', 'Guest', 'HGCallPolicies', 'HGandCQ', 'Handset', 'HistoryType',
           'HolidayService', 'HostedFeatureDestination', 'HostedUserDestination', 'HotdeskingStatus', 'Hoteling',
           'HttpProxy', 'HttpProxyMode', 'HuntGroup', 'IdAndName', 'IdOnly', 'InProgressDevice', 'Incident',
           'IncidentUpdate', 'IncomingPermissions', 'InitiateMoveNumberJobsBody', 'InputMode',
           'InterceptAnnouncements', 'InterceptNumber', 'InterceptSetting', 'InterceptSettingIncoming',
           'InterceptSettingOutgoing', 'InterceptTypeIncoming', 'InterceptTypeOutgoing', 'InternalDialing',
           'InterpreterForSimultaneousInterpretation', 'Invitee', 'InviteeForCreateMeeting', 'JobError',
           'JobErrorItem', 'JobErrorMessage', 'JobExecutionStatus', 'JoinMeetingBody', 'JoinMeetingResponse',
           'KemKey', 'KemModuleType', 'LayoutMode', 'License', 'LicenseProperties', 'LicenseRequest',
           'LicenseRequestOperation', 'LicenseUser', 'LicenseUserType', 'LineKeyLabelSelection', 'LineKeyLedPattern',
           'LineKeyTemplate', 'LineKeyTemplateAdvisoryTypes', 'LineKeyType', 'LinkRelation', 'Location',
           'LocationAddress', 'LocationAndNumbers', 'LocationCallParkSettings', 'LocationComplianceAnnouncement',
           'LocationMoHGreetingType', 'LocationMoHSetting', 'LocationVoiceMailSettings', 'LoggingLevel', 'MACState',
           'MACStatus', 'MACValidationResponse', 'ManageNumberErrorItem', 'ManagedBy', 'ManagedOrg', 'ManagerObject',
           'MediaFileType', 'MediaSessionQuality', 'Meeting', 'MeetingCallType', 'MeetingDevice', 'MeetingOptions',
           'MeetingPreferenceDetails', 'MeetingService', 'MeetingState', 'MeetingTelephony', 'MeetingType',
           'MeetingsSite', 'MemberCommon', 'Membership', 'MembershipsData', 'MenuKey', 'Message', 'MessageAttachment',
<<<<<<< HEAD
           'MessageSummary', 'MessagesData', 'MetaObjectResourceType', 'MohMessageSetting', 'MonitoredElement',
           'MonitoredElementMember', 'MonitoredMember', 'Monitoring', 'MoveNumberCounts', 'MppCustomization',
           'MppVlanDevice', 'NameObject', 'NetworkConnectionType', 'NetworkType', 'NightService', 'NoAnswer',
           'NoiseCancellation', 'NoteType', 'Notification', 'NotificationRepeat', 'NotificationType',
           'NumberAndAction', 'NumberDetails', 'NumberItem', 'NumberJob', 'NumberListPhoneNumber',
           'NumberListPhoneNumberType', 'NumberOwner', 'NumberState', 'NumberType', 'OfficeNumber',
           'OnboardingMethod', 'OrgComplianceAnnouncement', 'OrganisationVoicemailSettings',
           'OrganisationVoicemailSettingsAPI', 'Organization', 'OriginatorType', 'OutboundProxy',
=======
           'MessageSummary', 'MessagesData', 'MohMessageSetting', 'MonitoredElement', 'MonitoredElementMember',
           'MonitoredMember', 'Monitoring', 'MoveNumberCounts', 'MppCustomization', 'MppVlanDevice', 'NameObject',
           'NetworkConnectionType', 'NetworkType', 'NightService', 'NoAnswer', 'NoiseCancellation', 'NoteType',
           'Notification', 'NotificationRepeat', 'NotificationType', 'NumberAndAction', 'NumberDetails', 'NumberItem',
           'NumberJob', 'NumberListPhoneNumber', 'NumberListPhoneNumberType', 'NumberOwner', 'NumberState',
           'NumberType', 'OfficeNumber', 'OnboardingMethod', 'OrgComplianceAnnouncement',
           'OrganisationVoicemailSettings', 'OrganisationVoicemailSettingsAPI', 'Organization', 'OriginatorType',
           'OutboundProxy', 'OutgoingCallingPlanPermissionsByDigitPattern', 'OutgoingCallingPlanPermissionsByType',
>>>>>>> bf937235
           'OutgoingPermissionCallType', 'OutgoingPermissions', 'OverflowAction', 'OverflowSetting', 'OwnerType',
           'PSTNConnection', 'PTTConnectionType', 'Paging', 'PagingAgent', 'ParkedAgainst', 'Participant',
           'ParticipantState', 'PasscodeRules', 'PatchMeetingBody', 'PatchMeetingResponse', 'PatchUserOperation',
           'PatchUserOperationOp', 'PatternAction', 'PatternAndAction', 'PbxUserDestination', 'PeopleStatus',
           'Person', 'PersonAddress', 'PersonDevicesResponse', 'PersonForwardingSetting', 'PersonNumbers',
           'PersonPhoneNumber', 'PersonPlaceAgent', 'PersonSettingsApiChild', 'PersonType', 'PersonalMeetingRoom',
           'PersonalMeetingRoomOptions', 'Personality', 'PhoneLanguage', 'PhoneNumber', 'PhoneNumberType',
           'PhotoObject', 'PhotoObjectType', 'PickupNotificationType', 'PinLength', 'Policy',
           'PreferredAnswerEndpoint', 'PreferredAnswerEndpointType', 'PreferredAnswerResponse', 'PrimaryOrShared',
           'Privacy', 'ProductType', 'ProgrammableLineKey', 'PskObject', 'PstnNumberDestination',
           'PushToTalkAccessType', 'PushToTalkSettings', 'QAObject', 'QualityResources',
           'QueryMeetingParticipantsWithEmailBody', 'Question', 'QuestionAnswer', 'QuestionOption', 'QuestionType',
           'QuestionWithAnswers', 'QueueCallerId', 'QueueSettings', 'RETRY_429_MAX_WAIT', 'RGTrunk', 'Recall',
<<<<<<< HEAD
           'RecallHuntGroup', 'ReceptionistSettings', 'Record', 'Recording', 'RecordingFormat', 'RecordingOwnerType',
           'RecordingParty', 'RecordingPartyActor', 'RecordingServiceData', 'RecordingServiceType',
           'RecordingSession', 'RecordingState', 'RecordingStatus', 'RecordingStorageRegion', 'RecurWeekly',
           'RecurYearlyByDate', 'RecurYearlyByDay', 'Recurrence', 'RedirectReason', 'Redirection', 'Registration',
           'RejectAction', 'RepoAnnouncement', 'Report', 'ReportTemplate', 'RepositoryUsage', 'ResponseError',
           'ResponseStatus', 'ResponseStatusType', 'RingPattern', 'Room', 'RoomTab', 'RoomType', 'RouteGroup',
           'RouteGroupUsage', 'RouteIdentity', 'RouteList', 'RouteListDestination', 'RouteListDetail', 'RouteType',
           'RoutingPrefixCounts', 'SafeEnum', 'Schedule', 'ScheduleApiBase', 'ScheduleDay', 'ScheduleLevel',
           'ScheduleMonth', 'ScheduleType', 'ScheduleTypeOrStr', 'ScheduleWeek', 'ScheduledMeeting', 'ScheduledType',
           'SchedulingOptions', 'ScimGroup', 'ScimGroupMember', 'ScimPhoneNumberType', 'ScimUser',
           'SearchGroupResponse', 'SearchUserResponse', 'Sender', 'ServiceType', 'SimultaneousInterpretation',
           'SipAddress', 'SipAddressObject', 'SipType', 'SiteAccountType', 'SiteResponse', 'SiteType',
           'SiteUrlsRequest', 'SoftKeyLayout', 'SoftKeyMenu', 'StandardRegistrationApproveRule', 'StartJobResponse',
           'StartStopAnnouncement', 'StatusAPI', 'StatusSummary', 'StepExecutionStatus', 'StorageType', 'StrOrDict',
           'StrandedCalls', 'StrandedCallsAction', 'SupportedDevice', 'SupportedDevices', 'SurveyResult', 'TagOp',
           'Team', 'TeamMembership', 'TelephoneNumberType', 'Telephony', 'TelephonyCall', 'TelephonyDevice',
           'TelephonyDeviceDetails', 'TelephonyDeviceOwner', 'TelephonyDeviceProxy', 'TelephonyEvent',
           'TelephonyEventData', 'TelephonyLocation', 'TelephonyParty', 'TelephonyType',
           'TemporaryDirectDownloadLink', 'TestCallRoutingResult', 'Tokens', 'TrackingCode', 'TrackingCodeItem',
           'TrackingCodeOption', 'TrackingCodeType', 'Transcript', 'TranscriptSnippet', 'TranscriptStatus',
           'TransportType', 'Trunk', 'TrunkDestination', 'TrunkDetail', 'TrunkDeviceType', 'TrunkType',
           'TrunkTypeWithDeviceType', 'TrunkUsage', 'Type', 'UCMProfile', 'UnansweredCalls',
=======
           'RecallHuntGroup', 'ReceptionistSettings', 'Record', 'Recording', 'RecordingFormat',
           'RecordingServiceType', 'RecordingState', 'RecordingStatus', 'RecurWeekly', 'RecurYearlyByDate',
           'RecurYearlyByDay', 'Recurrence', 'RedirectReason', 'Redirection', 'Registration', 'RejectAction',
           'RepoAnnouncement', 'Report', 'ReportTemplate', 'RepositoryUsage', 'ResponseError', 'ResponseStatus',
           'ResponseStatusType', 'RingPattern', 'Room', 'RoomTab', 'RoomType', 'RouteGroup', 'RouteGroupUsage',
           'RouteIdentity', 'RouteList', 'RouteListDestination', 'RouteListDetail', 'RouteType', 'SafeEnum',
           'Schedule', 'ScheduleApiBase', 'ScheduleDay', 'ScheduleLevel', 'ScheduleMonth', 'ScheduleType',
           'ScheduleTypeOrStr', 'ScheduleWeek', 'ScheduledMeeting', 'ScheduledType', 'SchedulingOptions',
           'ScimPhoneNumberType', 'ScimUser', 'SearchUserResponse', 'Sender', 'ServiceType',
           'SimultaneousInterpretation', 'SipAddress', 'SipAddressObject', 'SipType', 'SiteAccountType',
           'SiteResponse', 'SiteType', 'SiteUrlsRequest', 'SoftKeyLayout', 'SoftKeyMenu',
           'StandardRegistrationApproveRule', 'StartJobResponse', 'StartStopAnnouncement', 'StatusAPI',
           'StatusSummary', 'StepExecutionStatus', 'StorageType', 'StrOrDict', 'StrandedCalls', 'StrandedCallsAction',
           'SupportedDevice', 'SupportedDevices', 'SurveyResult', 'TagOp', 'Team', 'TeamMembership',
           'TelephoneNumberType', 'Telephony', 'TelephonyCall', 'TelephonyDevice', 'TelephonyDeviceDetails',
           'TelephonyDeviceOwner', 'TelephonyDeviceProxy', 'TelephonyEvent', 'TelephonyEventData',
           'TelephonyLocation', 'TelephonyParty', 'TelephonyType', 'TestCallRoutingResult', 'Tokens', 'TrackingCode',
           'TrackingCodeItem', 'TrackingCodeOption', 'TrackingCodeType', 'Transcript', 'TranscriptSnippet',
           'TranscriptStatus', 'TranslationPattern', 'TranslationPatternConfigurationLevel',
           'TranslationPatternLevel', 'TransportType', 'Trunk', 'TrunkDestination', 'TrunkDetail', 'TrunkDeviceType',
           'TrunkType', 'TrunkTypeWithDeviceType', 'TrunkUsage', 'Type', 'UCMProfile', 'UnansweredCalls',
>>>>>>> bf937235
           'UnlockedMeetingJoinSecurity', 'UpdateDefaultSiteBody', 'UpdateMeetingInviteeBody',
           'UpdateNumbersResponse', 'UpdateParticipantBody', 'UpdateParticipantResponse', 'UpdatePersonNumbers',
           'UpdatePersonPhoneNumber', 'UpdatePersonalMeetingRoomOptionsBody', 'UpdateTranscriptSnippetBody',
           'UsageRouteLists', 'UsageType', 'UsbPortsObject', 'UserAddress', 'UserBase', 'UserLicensesResponse',
           'UserManager', 'UserNumber', 'UserPhoneNumber', 'UserType', 'UserTypeObject', 'ValidateExtensionStatus',
           'ValidateExtensionStatusState', 'ValidateExtensionsResponse', 'ValidatePhoneNumberStatus',
           'ValidatePhoneNumberStatusState', 'ValidatePhoneNumbersResponse', 'ValidationRules', 'ValidationStatus',
           'Video', 'VideoDevice', 'VideoIn', 'VideoOptions', 'VideoState', 'VirtualExtensionDestination',
           'VirtualLine', 'VirtualLineDevices', 'VirtualLineLocation', 'VirtualLineNumber',
           'VirtualLineNumberPhoneNumber', 'VlanSetting', 'VoiceMailPartyInformation', 'VoiceMailRules',
           'VoiceMessageDetails', 'VoicePortalSettings', 'VoicemailCopyOfMessage', 'VoicemailEnabled',
           'VoicemailEnabledWithGreeting', 'VoicemailFax', 'VoicemailGroup', 'VoicemailGroupDetail',
           'VoicemailMessageStorage', 'VoicemailNotifications', 'VoicemailSettings', 'VoicemailTransferToNumber',
           'VolumeSettings', 'WaitMessageSetting', 'WaitMode', 'WebexGroup', 'WebexGroupMeta', 'WebexGroupOwner',
           'WebexStatus', 'WebexUser', 'Webhook', 'WebhookCreate', 'WebhookEvent', 'WebhookEventData',
           'WebhookEventType', 'WebhookResource', 'WebhookStatus', 'WelcomeMessageSetting',
           'WifiAuthenticationMethod', 'WifiCustomization', 'WifiNetwork', 'WorkSpaceType', 'Workspace',
           'WorkspaceCalling', 'WorkspaceCallingHybridCalling', 'WorkspaceEmail', 'WorkspaceIndoorNavigation',
           'WorkspaceLocation', 'WorkspaceLocationFloor', 'WorkspaceNumbers', 'WorkspacePersonalizationTaskResponse',
           'WorkspaceSupportedDevices', 'WorkspaceWebexCalling', '_Helper', 'dt_iso_str', 'enum_str', 'plus1',
           'to_camel', 'webex_id_to_uuid']<|MERGE_RESOLUTION|>--- conflicted
+++ resolved
@@ -23,9 +23,6 @@
     WifiCustomization, WifiNetwork
 from wxc_sdk.common.schedules import Event, RecurWeekly, RecurYearlyByDate, RecurYearlyByDay, Recurrence, \
     Schedule, ScheduleApiBase, ScheduleDay, ScheduleMonth, ScheduleType, ScheduleTypeOrStr, ScheduleWeek
-from wxc_sdk.converged_recordings import ConvergedRecording, ConvergedRecordingMeta, \
-    ConvergedRecordingWithDirectDownloadLinks, RecordingOwnerType, RecordingParty, RecordingPartyActor, \
-    RecordingServiceData, RecordingSession, RecordingStorageRegion, TemporaryDirectDownloadLink
 from wxc_sdk.device_configurations import DeviceConfiguration, DeviceConfigurationOperation, \
     DeviceConfigurationResponse, DeviceConfigurationSource, DeviceConfigurationSourceEditability, \
     DeviceConfigurationSources
@@ -100,9 +97,6 @@
 from wxc_sdk.rooms import GetRoomMeetingDetailsResponse, Room
 from wxc_sdk.scim.bulk import BulkErrorResponse, BulkMethod, BulkOperation, BulkResponse, BulkResponseOperation, \
     ResponseError
-from wxc_sdk.scim.groups import GroupMemberObject, GroupMemberResponse, GroupMeta, ManagedBy, \
-    MetaObjectResourceType, ScimGroup, ScimGroupMember, SearchGroupResponse, WebexGroup, WebexGroupMeta, \
-    WebexGroupOwner
 from wxc_sdk.scim.users import EmailObject, EmailObjectType, EnterpriseUser, ManagedOrg, ManagerObject, \
     NameObject, PatchUserOperation, PatchUserOperationOp, PhotoObject, PhotoObjectType, ScimPhoneNumberType, \
     ScimUser, SearchUserResponse, SipAddressObject, UserAddress, UserManager, UserPhoneNumber, UserTypeObject, \
@@ -152,7 +146,7 @@
 from wxc_sdk.telephony.jobs import ApplyLineKeyTemplateJobDetails, ErrorMessageObject, ErrorObject, \
     InitiateMoveNumberJobsBody, JobError, JobErrorItem, JobErrorMessage, JobExecutionStatus, \
     LineKeyTemplateAdvisoryTypes, ManageNumberErrorItem, MoveNumberCounts, NumberItem, NumberJob, \
-    RoutingPrefixCounts, StartJobResponse, StepExecutionStatus
+    StartJobResponse, StepExecutionStatus
 from wxc_sdk.telephony.location import CallingLineId, PSTNConnection, TelephonyLocation
 from wxc_sdk.telephony.location.internal_dialing import InternalDialing
 from wxc_sdk.telephony.location.moh import LocationMoHGreetingType, LocationMoHSetting
@@ -212,17 +206,6 @@
            'CallQueueCallPolicies', 'CallRecordingInfo', 'CallRecordingSetting', 'CallRecordingTermsOfService',
            'CallSourceInfo', 'CallSourceType', 'CallState', 'CallType', 'CallTypePermission', 'CallerId',
            'CallerIdSelectedType', 'CallingBehavior', 'CallingCDR', 'CallingLineId', 'CallingLineIdPolicy',
-<<<<<<< HEAD
-           'CallingPermissions', 'CallingType', 'CallsFrom', 'CapabilityMap', 'ChatObject', 'ClosedCaption',
-           'CnameRecord', 'CoHost', 'CodeAndReason', 'ComfortMessageBypass', 'ComfortMessageSetting',
-           'CommonDeviceCustomization', 'ComplianceEvent', 'Component', 'ConnectionStatus', 'ConvergedRecording',
-           'ConvergedRecordingMeta', 'ConvergedRecordingWithDirectDownloadLinks', 'CreateInviteesItem',
-           'CreateMeetingBody', 'CreateMeetingInviteeBody', 'CreateMeetingInviteesBody', 'CreateResponse',
-           'CustomNumbers', 'Customer', 'CustomizedQuestionForCreateMeeting', 'DECTHandsetItem', 'DECTHandsetLine',
-           'DECTHandsetList', 'DECTNetworkDetail', 'DECTNetworkModel', 'DND', 'DectCustomization', 'DectDevice',
-           'DefaultAudioType', 'DefaultVoicemailPinRules', 'DeleteTranscriptBody', 'DestinationType', 'Device',
-           'DeviceActivationState', 'DeviceConfiguration', 'DeviceConfigurationOperation',
-=======
            'CallingPermissions', 'CallingPlanReason', 'CallingType', 'CallsFrom', 'CapabilityMap', 'ChatObject',
            'ClosedCaption', 'CnameRecord', 'CoHost', 'CodeAndReason', 'ComfortMessageBypass', 'ComfortMessageSetting',
            'CommonDeviceCustomization', 'ComplianceEvent', 'Component', 'ConfigurationLevel', 'ConnectionStatus',
@@ -231,7 +214,6 @@
            'DECTHandsetLine', 'DECTHandsetList', 'DECTNetworkDetail', 'DECTNetworkModel', 'DND', 'DectCustomization',
            'DectDevice', 'DefaultAudioType', 'DefaultVoicemailPinRules', 'DeleteTranscriptBody', 'DestinationType',
            'Device', 'DeviceActivationState', 'DeviceConfiguration', 'DeviceConfigurationOperation',
->>>>>>> bf937235
            'DeviceConfigurationResponse', 'DeviceConfigurationSource', 'DeviceConfigurationSourceEditability',
            'DeviceConfigurationSources', 'DeviceCustomization', 'DeviceCustomizations', 'DeviceLayout',
            'DeviceManagedBy', 'DeviceManufacturer', 'DeviceMember', 'DeviceMembersResponse', 'DeviceOwner',
@@ -244,12 +226,11 @@
            'ExternalCallerIdNamePolicy', 'ExternalTransfer', 'FailedAttempts', 'FeatureAccessCodeDestination',
            'FeatureReference', 'FeatureSelector', 'Floor', 'ForcedForward', 'ForwardCallsTo', 'ForwardToSelection',
            'ForwardingRule', 'ForwardingRuleDetails', 'ForwardingSetting', 'GetMeetingSurveyResponse',
-           'GetRoomMeetingDetailsResponse', 'Greeting', 'Group', 'GroupMember', 'GroupMemberObject',
-           'GroupMemberResponse', 'GroupMeta', 'Guest', 'HGCallPolicies', 'HGandCQ', 'Handset', 'HistoryType',
-           'HolidayService', 'HostedFeatureDestination', 'HostedUserDestination', 'HotdeskingStatus', 'Hoteling',
-           'HttpProxy', 'HttpProxyMode', 'HuntGroup', 'IdAndName', 'IdOnly', 'InProgressDevice', 'Incident',
-           'IncidentUpdate', 'IncomingPermissions', 'InitiateMoveNumberJobsBody', 'InputMode',
-           'InterceptAnnouncements', 'InterceptNumber', 'InterceptSetting', 'InterceptSettingIncoming',
+           'GetRoomMeetingDetailsResponse', 'Greeting', 'Group', 'GroupMember', 'Guest', 'HGCallPolicies', 'HGandCQ',
+           'Handset', 'HistoryType', 'HolidayService', 'HostedFeatureDestination', 'HostedUserDestination',
+           'HotdeskingStatus', 'Hoteling', 'HttpProxy', 'HttpProxyMode', 'HuntGroup', 'IdAndName', 'IdOnly',
+           'InProgressDevice', 'Incident', 'IncidentUpdate', 'IncomingPermissions', 'InitiateMoveNumberJobsBody',
+           'InputMode', 'InterceptAnnouncements', 'InterceptNumber', 'InterceptSetting', 'InterceptSettingIncoming',
            'InterceptSettingOutgoing', 'InterceptTypeIncoming', 'InterceptTypeOutgoing', 'InternalDialing',
            'InterpreterForSimultaneousInterpretation', 'Invitee', 'InviteeForCreateMeeting', 'JobError',
            'JobErrorItem', 'JobErrorMessage', 'JobExecutionStatus', 'JoinMeetingBody', 'JoinMeetingResponse',
@@ -258,20 +239,10 @@
            'LineKeyTemplate', 'LineKeyTemplateAdvisoryTypes', 'LineKeyType', 'LinkRelation', 'Location',
            'LocationAddress', 'LocationAndNumbers', 'LocationCallParkSettings', 'LocationComplianceAnnouncement',
            'LocationMoHGreetingType', 'LocationMoHSetting', 'LocationVoiceMailSettings', 'LoggingLevel', 'MACState',
-           'MACStatus', 'MACValidationResponse', 'ManageNumberErrorItem', 'ManagedBy', 'ManagedOrg', 'ManagerObject',
+           'MACStatus', 'MACValidationResponse', 'ManageNumberErrorItem', 'ManagedOrg', 'ManagerObject',
            'MediaFileType', 'MediaSessionQuality', 'Meeting', 'MeetingCallType', 'MeetingDevice', 'MeetingOptions',
            'MeetingPreferenceDetails', 'MeetingService', 'MeetingState', 'MeetingTelephony', 'MeetingType',
            'MeetingsSite', 'MemberCommon', 'Membership', 'MembershipsData', 'MenuKey', 'Message', 'MessageAttachment',
-<<<<<<< HEAD
-           'MessageSummary', 'MessagesData', 'MetaObjectResourceType', 'MohMessageSetting', 'MonitoredElement',
-           'MonitoredElementMember', 'MonitoredMember', 'Monitoring', 'MoveNumberCounts', 'MppCustomization',
-           'MppVlanDevice', 'NameObject', 'NetworkConnectionType', 'NetworkType', 'NightService', 'NoAnswer',
-           'NoiseCancellation', 'NoteType', 'Notification', 'NotificationRepeat', 'NotificationType',
-           'NumberAndAction', 'NumberDetails', 'NumberItem', 'NumberJob', 'NumberListPhoneNumber',
-           'NumberListPhoneNumberType', 'NumberOwner', 'NumberState', 'NumberType', 'OfficeNumber',
-           'OnboardingMethod', 'OrgComplianceAnnouncement', 'OrganisationVoicemailSettings',
-           'OrganisationVoicemailSettingsAPI', 'Organization', 'OriginatorType', 'OutboundProxy',
-=======
            'MessageSummary', 'MessagesData', 'MohMessageSetting', 'MonitoredElement', 'MonitoredElementMember',
            'MonitoredMember', 'Monitoring', 'MoveNumberCounts', 'MppCustomization', 'MppVlanDevice', 'NameObject',
            'NetworkConnectionType', 'NetworkType', 'NightService', 'NoAnswer', 'NoiseCancellation', 'NoteType',
@@ -280,7 +251,6 @@
            'NumberType', 'OfficeNumber', 'OnboardingMethod', 'OrgComplianceAnnouncement',
            'OrganisationVoicemailSettings', 'OrganisationVoicemailSettingsAPI', 'Organization', 'OriginatorType',
            'OutboundProxy', 'OutgoingCallingPlanPermissionsByDigitPattern', 'OutgoingCallingPlanPermissionsByType',
->>>>>>> bf937235
            'OutgoingPermissionCallType', 'OutgoingPermissions', 'OverflowAction', 'OverflowSetting', 'OwnerType',
            'PSTNConnection', 'PTTConnectionType', 'Paging', 'PagingAgent', 'ParkedAgainst', 'Participant',
            'ParticipantState', 'PasscodeRules', 'PatchMeetingBody', 'PatchMeetingResponse', 'PatchUserOperation',
@@ -294,30 +264,6 @@
            'PushToTalkAccessType', 'PushToTalkSettings', 'QAObject', 'QualityResources',
            'QueryMeetingParticipantsWithEmailBody', 'Question', 'QuestionAnswer', 'QuestionOption', 'QuestionType',
            'QuestionWithAnswers', 'QueueCallerId', 'QueueSettings', 'RETRY_429_MAX_WAIT', 'RGTrunk', 'Recall',
-<<<<<<< HEAD
-           'RecallHuntGroup', 'ReceptionistSettings', 'Record', 'Recording', 'RecordingFormat', 'RecordingOwnerType',
-           'RecordingParty', 'RecordingPartyActor', 'RecordingServiceData', 'RecordingServiceType',
-           'RecordingSession', 'RecordingState', 'RecordingStatus', 'RecordingStorageRegion', 'RecurWeekly',
-           'RecurYearlyByDate', 'RecurYearlyByDay', 'Recurrence', 'RedirectReason', 'Redirection', 'Registration',
-           'RejectAction', 'RepoAnnouncement', 'Report', 'ReportTemplate', 'RepositoryUsage', 'ResponseError',
-           'ResponseStatus', 'ResponseStatusType', 'RingPattern', 'Room', 'RoomTab', 'RoomType', 'RouteGroup',
-           'RouteGroupUsage', 'RouteIdentity', 'RouteList', 'RouteListDestination', 'RouteListDetail', 'RouteType',
-           'RoutingPrefixCounts', 'SafeEnum', 'Schedule', 'ScheduleApiBase', 'ScheduleDay', 'ScheduleLevel',
-           'ScheduleMonth', 'ScheduleType', 'ScheduleTypeOrStr', 'ScheduleWeek', 'ScheduledMeeting', 'ScheduledType',
-           'SchedulingOptions', 'ScimGroup', 'ScimGroupMember', 'ScimPhoneNumberType', 'ScimUser',
-           'SearchGroupResponse', 'SearchUserResponse', 'Sender', 'ServiceType', 'SimultaneousInterpretation',
-           'SipAddress', 'SipAddressObject', 'SipType', 'SiteAccountType', 'SiteResponse', 'SiteType',
-           'SiteUrlsRequest', 'SoftKeyLayout', 'SoftKeyMenu', 'StandardRegistrationApproveRule', 'StartJobResponse',
-           'StartStopAnnouncement', 'StatusAPI', 'StatusSummary', 'StepExecutionStatus', 'StorageType', 'StrOrDict',
-           'StrandedCalls', 'StrandedCallsAction', 'SupportedDevice', 'SupportedDevices', 'SurveyResult', 'TagOp',
-           'Team', 'TeamMembership', 'TelephoneNumberType', 'Telephony', 'TelephonyCall', 'TelephonyDevice',
-           'TelephonyDeviceDetails', 'TelephonyDeviceOwner', 'TelephonyDeviceProxy', 'TelephonyEvent',
-           'TelephonyEventData', 'TelephonyLocation', 'TelephonyParty', 'TelephonyType',
-           'TemporaryDirectDownloadLink', 'TestCallRoutingResult', 'Tokens', 'TrackingCode', 'TrackingCodeItem',
-           'TrackingCodeOption', 'TrackingCodeType', 'Transcript', 'TranscriptSnippet', 'TranscriptStatus',
-           'TransportType', 'Trunk', 'TrunkDestination', 'TrunkDetail', 'TrunkDeviceType', 'TrunkType',
-           'TrunkTypeWithDeviceType', 'TrunkUsage', 'Type', 'UCMProfile', 'UnansweredCalls',
-=======
            'RecallHuntGroup', 'ReceptionistSettings', 'Record', 'Recording', 'RecordingFormat',
            'RecordingServiceType', 'RecordingState', 'RecordingStatus', 'RecurWeekly', 'RecurYearlyByDate',
            'RecurYearlyByDay', 'Recurrence', 'RedirectReason', 'Redirection', 'Registration', 'RejectAction',
@@ -339,7 +285,6 @@
            'TranscriptStatus', 'TranslationPattern', 'TranslationPatternConfigurationLevel',
            'TranslationPatternLevel', 'TransportType', 'Trunk', 'TrunkDestination', 'TrunkDetail', 'TrunkDeviceType',
            'TrunkType', 'TrunkTypeWithDeviceType', 'TrunkUsage', 'Type', 'UCMProfile', 'UnansweredCalls',
->>>>>>> bf937235
            'UnlockedMeetingJoinSecurity', 'UpdateDefaultSiteBody', 'UpdateMeetingInviteeBody',
            'UpdateNumbersResponse', 'UpdateParticipantBody', 'UpdateParticipantResponse', 'UpdatePersonNumbers',
            'UpdatePersonPhoneNumber', 'UpdatePersonalMeetingRoomOptionsBody', 'UpdateTranscriptSnippetBody',
@@ -353,11 +298,10 @@
            'VoiceMessageDetails', 'VoicePortalSettings', 'VoicemailCopyOfMessage', 'VoicemailEnabled',
            'VoicemailEnabledWithGreeting', 'VoicemailFax', 'VoicemailGroup', 'VoicemailGroupDetail',
            'VoicemailMessageStorage', 'VoicemailNotifications', 'VoicemailSettings', 'VoicemailTransferToNumber',
-           'VolumeSettings', 'WaitMessageSetting', 'WaitMode', 'WebexGroup', 'WebexGroupMeta', 'WebexGroupOwner',
-           'WebexStatus', 'WebexUser', 'Webhook', 'WebhookCreate', 'WebhookEvent', 'WebhookEventData',
-           'WebhookEventType', 'WebhookResource', 'WebhookStatus', 'WelcomeMessageSetting',
-           'WifiAuthenticationMethod', 'WifiCustomization', 'WifiNetwork', 'WorkSpaceType', 'Workspace',
-           'WorkspaceCalling', 'WorkspaceCallingHybridCalling', 'WorkspaceEmail', 'WorkspaceIndoorNavigation',
-           'WorkspaceLocation', 'WorkspaceLocationFloor', 'WorkspaceNumbers', 'WorkspacePersonalizationTaskResponse',
-           'WorkspaceSupportedDevices', 'WorkspaceWebexCalling', '_Helper', 'dt_iso_str', 'enum_str', 'plus1',
-           'to_camel', 'webex_id_to_uuid']+           'VolumeSettings', 'WaitMessageSetting', 'WaitMode', 'WebexStatus', 'WebexUser', 'Webhook', 'WebhookCreate',
+           'WebhookEvent', 'WebhookEventData', 'WebhookEventType', 'WebhookResource', 'WebhookStatus',
+           'WelcomeMessageSetting', 'WifiAuthenticationMethod', 'WifiCustomization', 'WifiNetwork', 'WorkSpaceType',
+           'Workspace', 'WorkspaceCalling', 'WorkspaceCallingHybridCalling', 'WorkspaceEmail',
+           'WorkspaceIndoorNavigation', 'WorkspaceLocation', 'WorkspaceLocationFloor', 'WorkspaceNumbers',
+           'WorkspacePersonalizationTaskResponse', 'WorkspaceSupportedDevices', 'WorkspaceWebexCalling', '_Helper',
+           'dt_iso_str', 'enum_str', 'plus1', 'to_camel', 'webex_id_to_uuid']