from collections.abc import Generator
from typing import Optional

from pydantic import TypeAdapter, Field

from wxc_sdk.api_child import ApiChild
from wxc_sdk.base import ApiModel, enum_str
from wxc_sdk.base import SafeEnum as Enum
from wxc_sdk.common import IdAndName, UserType, AssignedDectNetwork
from wxc_sdk.telephony.devices import AvailableMember

__all__ = ['DECTNetworkModel', 'DECTNetworkDetail', 'BaseStationResult', 'BaseStationResponse', 'BaseStationsResponse',
           'DECTHandsetLine', 'Handset', 'BaseStationDetail', 'DECTHandsetItem', 'DECTHandsetList', 'DECTDevicesApi']


class DECTNetworkModel(str, Enum):
    #: Supports 1 base station and 30 line ports.
    dms_cisco_dbs110 = 'DMS Cisco DBS110'
    #: Supports 250 base stations and 1000 line ports.
    dms_cisco_dbs210 = 'DMS Cisco DBS210'


class DECTNetworkDetail(ApiModel):
    #: Unique identifier for the DECT network.
    id: Optional[str] = None
    #: Name of the DECT network. This should be unique across the location.
    name: Optional[str] = None
    #: DECT network name that will be displayed on the handset.
    display_name: Optional[str] = None
    #: Chain ID of the DECT network.
    chain_id: Optional[int] = None
    #: Indicates the base station model deployed in the DECT network.
    model: Optional[DECTNetworkModel] = None
    #: Default access code is enabled. If true, the default access code is mandatory. If false, auto-generated access
    #: code is used.
    default_access_code_enabled: Optional[bool] = None
    #: Default access code for the DECT network. The default access code should be unique within the same location to
    #: avoid the handset accidentally registering with base stations from different DECT networks in range. This is
    #: mandatory when `defaultAccessCodeEnabled` is true.
    default_access_code: Optional[str] = None
    #: Number of base stations in the DECT network.
    number_of_base_stations: Optional[int] = None
    #: Number of handsets assigned to the DECT network.
    number_of_handsets_assigned: Optional[int] = None
    #: Number of lines in the DECT network.
    number_of_lines: Optional[int] = None
    #: Location of the DECT network.
    location: Optional[IdAndName] = None

    def update(self) -> dict:
        """

        :meta private:
        """
        return self.model_dump(mode='json',
                               exclude_none=True,
                               include={'display_name', 'default_access_code_enabled', 'default_access_code'})


class BaseStationResult(ApiModel):
    #: HTTP status code indicating the creation of base station. 201 status code indicates the successful creation of
    #: base stations
    status: Optional[int] = None
    #: Unique identifier of the base station.
    id: Optional[str] = None


class BaseStationResponse(ApiModel):
    #: MAC Address added to the base station.
    mac: Optional[str] = None
    #: Object with base station POST Result.
    result: Optional[BaseStationResult] = None


class BaseStationsResponse(ApiModel):
    #: Unique identifier of the base station.
    id: Optional[str] = None
    #: Mac address of the DECT base station device.
    mac: Optional[str] = None
    #: Number of handset member lines registered with the base station.
    number_of_lines_registered: Optional[int] = None


class DECTHandsetLine(ApiModel):
    #: ID of the member on line1 of the handset. Members can be PEOPLE or PLACE.
    member_id: Optional[str] = None
    #: Line members's first name.
    first_name: Optional[str] = None
    #: Line members's last name.
    last_name: Optional[str] = None
    #: Line members primary number.
    external: Optional[str] = None
    #: Line members extension.
    extension: Optional[str] = None
    #: Routing prefix of location.
    routing_prefix: Optional[str] = None
    #: Routing prefix + extension
    esn: Optional[str] = None
    #: Last registration timestamp.
    last_registration_time: Optional[str] = None
    #: Registration host IP address for the line port.
    host_ip: Optional[str] = Field(alias='hostIP', default=None)
    #: Registration remote IP address for the line port.
    remote_ip: Optional[str] = Field(alias='remoteIP', default=None)
    #: Location object having a unique identifier for the location and its name.
    location: Optional[IdAndName] = None
    #: Indicates member type.
    member_type: Optional[UserType] = None


class Handset(ApiModel):
    #: Unique identifier of the DECT handset.
    #: example:
    # Y2lzY29zcGFyazovL3VzL1NDSU1fR1JPVVAvZjA2ZWRiOGMtMjMxNC00ZTcxLWIzNzgtZTdiMmQwNjk3OTliOjk2YWJjMmFhLTNkY2MtMTFlNS1hMTUyLWZlMzQ4MTljZGM5RG
    id: Optional[str] = None
    #: Display name of the DECT handset.
    display_name: Optional[str] = None
    #: Access code for the DECT handset.
    access_code: Optional[str] = None
    #: Details of the handset member lines registered with the base station. The maximum number of lines supported is
    #: 2.
    lines: Optional[list[DECTHandsetLine]] = None


class BaseStationDetail(ApiModel):
    #: Unique identifier of the base station.
    #: example:
    # Y2lzY29zcGFyazovL3VzL1NDSU1fR1JPVVAvZjA2ZWRiOGMtMjMxNC00ZTcxLWIzNzgtZTdiMmQwNjk3OTliOjk2YWJjMmFhLTNkY2MtMTFlNS1hMTUyLWZlMzQ4MTljZGM5YQ
    id: Optional[str] = None
    #: Mac address of the DECT base station device.
    mac: Optional[str] = None
    #: List of handset and member line details registered with the base station.
    handsets: Optional[list[Handset]] = None


class DECTHandsetItem(ApiModel):
    #: Unique identifier of the handset.
    id: Optional[str] = None
    #: Index of the handset.
    index: Optional[int] = None
    #: Default display name for the handset.
    default_display_name: Optional[str] = None
    #: Custom display name on the handset.
    custom_display_name: Optional[str] = None
    #: Unique identifier of the associated base station.
    base_station_id: Optional[str] = None
    #: MAC Address associated with the handset.
    mac: Optional[str] = None
    #: Access code is used to pair handsets to the DECT Network for the first time or if a handset becomes
    #: disconnected.
    access_code: Optional[str] = None
    #: Flags the handset as a primary line if `true`.
    primary_enabled: Optional[bool] = None
    #: Array of lines associated to the handset.Maximum: 2 lines.
    lines: Optional[list[DECTHandsetLine]] = None


class DECTHandsetList(ApiModel):
    #: Number of handsets associated.
    number_of_handsets_assigned: Optional[int] = None
    #: Total number of lines assigned.
    number_of_lines_assigned: Optional[int] = None
    #: Array of `DECTHandsetItem` objects, each representing a handset with its associated details and lines.
    handsets: Optional[list[DECTHandsetItem]] = None


class DECTDevicesApi(ApiChild, base='telephony/config'):
    """
    DECT Devices Settings

    Not supported for Webex for Government (FedRAMP)

    DECT APIs allow the admin to create a DECT network, and add base stations and handsets to the DECT network. People,
    places and virtual lines member types are supported on handset lines in the DECT network. Currently, APIs support
    Cisco DECT device models only.

    Viewing and searching  DECT settings requires a full or read-only administrator auth token with a scope
    of `spark-admin:telephony_config_read`.

    Adding and modifying these DECT settings requires a full administrator auth token with a scope
    of `spark-admin:telephony_config_write`.
    """

    def create_dect_network(self, location_id: str, name: str, display_name: str, model: DECTNetworkModel,
                            default_access_code_enabled: bool, default_access_code: str,
                            org_id: str = None) -> str:
        """
        Create a DECT Network

        Create a multi-cell DECT network for a given location.

        Creating a DECT network requires a full administrator auth token with a scope of
        `spark-admin:telephony_config_write`.

        :param location_id: Create a DECT network in this location.
        :type location_id: str
        :param name: Name of the DECT network. Min and max length supported for the DECT network name are 1 and 40
            respectively.
        :type name: str
        :param display_name: Add a default name (11 characters max) to display for all handsets. If left blank, the
            default name will be an indexed number followed by the DECT network name.
        :type display_name: str
        :param model: Select a device model type depending on the number of base stations and handset lines needed in
            the DECT network.
        :type model: DECTNetworkModel
        :param default_access_code_enabled: If set to true, need to provide a default access code that will be shared
            for all users in this network to pair their lines to the next available handset. Otherwise, each user will
            get a unique 4-digit access code that will be auto-generated. Note: There is currently no public API to
            retrieve the auto generated access codes for handsets. Use Control Hub instead.
        :type default_access_code_enabled: bool
        :param default_access_code: If `defaultAccessCodeEnabled` is set to true, then provide a default access code
            that needs to be a 4-numeric digit. The access code should be unique to the DECT network for the location.
        :type default_access_code: str
        :param org_id: Create a DECT network in this organization
        :type org_id: str
        :rtype: str
        """
        params = {}
        if org_id is not None:
            params['orgId'] = org_id
        body = dict()
        body['name'] = name
        body['displayName'] = display_name
        body['model'] = enum_str(model)
        body['defaultAccessCodeEnabled'] = default_access_code_enabled
        body['defaultAccessCode'] = default_access_code
        url = self.ep(f'locations/{location_id}/dectNetworks')
        data = super().post(url, params=params, json=body)
        r = data['dectNetworkId']
        return r

    def list_dect_networks(self, name: str = None, location_id: str = None,
                           org_id: str = None) -> list[DECTNetworkDetail]:
        """
        Get the List of DECT Networks for an organization

        Retrieves the list of DECT networks for an organization.

        DECT Networks provide roaming voice services via base stations and wireless handsets. A DECT network can be
        provisioned up to 1000 lines across up to 254 base stations.

        This API requires a full or read-only administrator auth token with a scope
        of `spark-admin:telephony_config_read`.

        :param name: List of DECT networks with this name.
        :type name: str
        :param location_id: List of DECT networks at this location.
        :type location_id: str
        :param org_id: List of DECT networks in this organization.
        :type org_id: str
        :rtype: list[DECTNetworkDetail]
        """
        params = {}
        if org_id is not None:
            params['orgId'] = org_id
        if name is not None:
            params['name'] = name
        if location_id is not None:
            params['locationId'] = location_id
        url = self.ep('dectNetworks')
        data = super().get(url, params=params)
        r = TypeAdapter(list[DECTNetworkDetail]).validate_python(data['dectNetworks'])
        return r

    def dect_network_details(self, location_id: str, dect_network_id: str,
                             org_id: str = None) -> DECTNetworkDetail:
        """
        Get DECT Network Details

        Retrieves the details of a DECT network.

        DECT Networks provide roaming voice services via base stations and wireless handsets. A DECT network can be
        provisioned up to 1000 lines across up to 254 base stations.

        This API requires a full or read-only administrator auth token with a scope
        of `spark-admin:telephony_config_read`.

        :param location_id: Details of the DECT network at this location.
        :type location_id: str
        :param dect_network_id: Details of the specified DECT network.
        :type dect_network_id: str
        :param org_id: Details of the DECT network in this organization.
        :type org_id: str
        :rtype: :class:`DECTNetworkDetail`
        """
        params = {}
        if org_id is not None:
            params['orgId'] = org_id
        url = self.ep(f'locations/{location_id}/dectNetworks/{dect_network_id}')
        data = super().get(url, params=params)
        r = DECTNetworkDetail.model_validate(data)
        return r

    def update_dect_network(self, location_id: str, dect_network_id: str, name: str, default_access_code_enabled: bool,
                            default_access_code: str = None, display_name: str = None, org_id: str = None):
        """
        Update DECT Network

        Update the details of a DECT network.

        DECT Networks provide roaming voice services via base stations and wireless handsets. A DECT network can be
        provisioned up to 1000 lines across up to 254 base stations.

        This API requires a full or read-only administrator auth token with a scope 
        of `spark-admin:telephony_config_write`.

        :param location_id: Update DECT network details in the specified location.
        :type location_id: str
        :param dect_network_id: Update DECT network details in the specified DECT network.
        :type dect_network_id: str
        :param name: Name of the DECT network. This should be unique across the location.
        :type name: str
        :param default_access_code_enabled: Default access code is enabled. If true, the default access code is
            mandatory. If false, an auto-generated access code is used.
        :type default_access_code_enabled: bool
        :param default_access_code: Default access code for the DECT network. The default access code should be unique
            within the same location to avoid the handset accidentally registering with base stations from different
            DECT networks in range. This is mandatory when `defaultAccessCodeEnabled` is true.
        :type default_access_code: str
        :param display_name: DECT network name that will be displayed on the handset.
        :type display_name: str
        :param org_id: Update DECT network details in the specified organization.
        :type org_id: str
        :rtype: None
        """
        params = org_id and {'orgId': org_id} or None
        body = dict()
        body['name'] = name
        if display_name is not None:
            body['displayName'] = display_name
        body['defaultAccessCodeEnabled'] = default_access_code_enabled
        if default_access_code is not None:
            body['defaultAccessCode'] = default_access_code or None
        url = self.ep(f'locations/{location_id}/dectNetworks/{dect_network_id}')
        super().put(url, params=params, json=body)

    def update_dect_network_settings(self, settings: DECTNetworkDetail, org_id: str = None):
        """
        Update DECT Network from settings

        Update the details of a DECT network from settings.

        DECT Networks provide roaming voice services via base stations and wireless handsets. A DECT network can be
        provisioned up to 1000 lines across up to 254 base stations.

        This API requires a full or read-only administrator auth token with a scope
        of `spark-admin:telephony_config_write`.

        :param settings: DECT Network to update. location.id and id are used to address the DECT network to be
            updated. Only name, display_name, default_access_code_enabled, default_access_code are considered for the update

        :param org_id: Update DECT network details in the specified organization.
        :type org_id: str
        :rtype: None
        """
        params = org_id and {'orgId': org_id} or None
        body = settings.model_dump(mode='json', by_alias=True,
                                   include={'name', 'display_name', 'default_access_code_enabled',
                                            'default_access_code'})
        url = self.ep(f'locations/{settings.location.id}/dectNetworks/{settings.id}')
        super().put(url, params=params, json=body)

    def delete_dect_network(self, location_id: str, dect_network_id: str, org_id: str = None):
        """
        Delete DECT Network

        Delete a DECT network.

        DECT Networks provide roaming voice services via base stations and wireless handsets. A DECT network can be
        provisioned up to 1000 lines across up to 254 base stations.

        This API requires a full or read-only administrator auth token with a scope
        of `spark-admin:telephony_config_write`.

        :param location_id: Delete the DECT network in the specified location.
        :type location_id: str
        :param dect_network_id: Delete the specified DECT network.
        :type dect_network_id: str
        :param org_id: Delete the DECT network in the specified organization.
        :type org_id: str
        :rtype: None
        """
        params = {}
        if org_id is not None:
            params['orgId'] = org_id
        url = self.ep(f'locations/{location_id}/dectNetworks/{dect_network_id}')
        super().delete(url, params=params)

    def create_base_stations(self, location_id: str, dect_id: str, base_station_macs: list[str],
                             org_id: str = None) -> list[BaseStationResponse]:
        """
        Create Multiple Base Stations

        This API is used to create multiple base stations in a DECT network in an organization.

<<<<<<< HEAD
        Creating base stations in a DECT network requires a full administrator auth token with a scope
=======
        Creating base stations in a DECT network requires a full administrator auth token with a scope 
>>>>>>> 045a7084
        of `spark-admin:telephony_config_write`.

        :param location_id: Create a base station in this location.
        :type location_id: str
        :param dect_id: Create a base station for the DECT network.
        :type dect_id: str
        :param base_station_macs: Array of base stations.
        :type base_station_macs: list[str]
        :param org_id: Create a base station for a DECT network in this organization.
        :type org_id: str
        :rtype: list[BaseStationResponse]
        """
        params = {}
        if org_id is not None:
            params['orgId'] = org_id
        body = dict()
        body['baseStationMacs'] = base_station_macs
        url = self.ep(f'locations/{location_id}/dectNetworks/{dect_id}/baseStations')
        data = super().post(url, params=params, json=body)
        r = TypeAdapter(list[BaseStationResponse]).validate_python(data['baseStations'])
<<<<<<< HEAD
=======
        return r

    def list_base_stations(self, location_id: str, dect_network_id: str,
                           org_id: str = None) -> list[BaseStationsResponse]:
        """
        Get a list of DECT Network Base Stations

        Retrieve a list of base stations in a DECT Network.

        A DECT network supports 2 types of base stations, DECT DBS-110 Single-Cell and DECT DBS-210 Multi-Cell.
        A DECT DBS-110 allows up to 30 lines of registration and supports 1 base station only. A DECT DBS-210 can have
        up to 254 base stations and supports up to 1000 lines of registration.

        This API requires a full or read-only administrator auth token with a scope of
        `spark-admin:telephony_config_read`.

        :param location_id: Location containing the DECT network.
        :type location_id: str
        :param dect_network_id: Retrieve the list of base stations in the specified DECT network ID.
        :type dect_network_id: str
        :param org_id: Organization containing the DECT network.
        :type org_id: str
        :rtype: list[BaseStationsResponse]
        """
        params = {}
        if org_id is not None:
            params['orgId'] = org_id
        url = self.ep(f'locations/{location_id}/dectNetworks/{dect_network_id}/baseStations')
        data = super().get(url, params=params)
        r = TypeAdapter(list[BaseStationsResponse]).validate_python(data['baseStations'])
        return r

    def base_station_details(self, location_id: str, dect_network_id: str,
                             base_station_id: str,
                             org_id: str = None) -> BaseStationDetail:
        """
        Get the details of a specific DECT Network Base Station

        Retrieve details of a specific base station in the DECT Network.

        A DECT network supports 2 types of base stations, DECT DBS-110 Single-Cell and DECT DBS-210 Multi-Cell.
        A DECT DBS-110 allows up to 30 lines of registration and supports 1 base station only. A DECT DBS-210 can have
        up to 254 base stations and supports up to 1000 lines of registration.

        This API requires a full or read-only administrator auth token with a scope of
        `spark-admin:telephony_config_read`.

        :param location_id: Location containing the DECT network.
        :type location_id: str
        :param dect_network_id: Retrieve details of a specific base station in the specified DECT network ID.
        :type dect_network_id: str
        :param base_station_id: Retrieve details of the specific DECT base station ID.
        :type base_station_id: str
        :param org_id: Organization containing the DECT network.
        :type org_id: str
        :rtype: :class:`BaseStationDetail`
        """
        params = {}
        if org_id is not None:
            params['orgId'] = org_id
        url = self.ep(f'locations/{location_id}/dectNetworks/{dect_network_id}/baseStations/{base_station_id}')
        data = super().get(url, params=params)
        r = BaseStationDetail.model_validate(data)
>>>>>>> 045a7084
        return r

    def delete_bulk_base_stations(self, location_id: str, dect_network_id: str, org_id: str = None):
        """
        Delete bulk DECT Network Base Stations

        Delete all the base stations in the DECT Network.

        A DECT network supports 2 types of base stations, DECT DBS-110 Single-Cell and DECT DBS-210 Multi-Cell.
        A DECT DBS-110 allows up to 30 lines of registration and supports 1 base station only. A DECT DBS-210 can have
        up to 254 base stations and supports up to 1000 lines of registration.

        This API requires a full administrator auth token with a scope of `spark-admin:telephony_config_write`.

        :param location_id: Location containing the DECT network.
        :type location_id: str
        :param dect_network_id: Delete all the base stations in the specified DECT network ID.
        :type dect_network_id: str
        :param org_id: Organization containing the DECT network.
        :type org_id: str
        :rtype: None
        """
        params = {}
        if org_id is not None:
            params['orgId'] = org_id
        url = self.ep(f'locations/{location_id}/dectNetworks/{dect_network_id}/baseStations')
        super().delete(url, params=params)

    def delete_base_station(self, location_id: str, dect_network_id: str, base_station_id: str,
                            org_id: str = None):
        """
        Delete a specific DECT Network Base Station

        Delete a specific base station in the DECT Network.

        A DECT network supports 2 types of base stations, DECT DBS-110 Single-Cell and DECT DBS-210 Multi-Cell.
        A DECT DBS-110 allows up to 30 lines of registration and supports 1 base station only. A DECT DBS-210 can have
        up to 254 base stations and supports up to 1000 lines of registration.

        This API requires a full administrator auth token with a scope of `spark-admin:telephony_config_write`.

        :param location_id: Location containing the DECT network.
        :type location_id: str
        :param dect_network_id: Delete a specific base station in the specified DECT network ID.
        :type dect_network_id: str
        :param base_station_id: Delete the specific DECT base station ID.
        :type base_station_id: str
        :param org_id: Organization containing the DECT network.
        :type org_id: str
        :rtype: None
        """
        params = {}
        if org_id is not None:
            params['orgId'] = org_id
        url = self.ep(f'locations/{location_id}/dectNetworks/{dect_network_id}/baseStations/{base_station_id}')
        super().delete(url, params=params)

    def add_a_handset(self, location_id: str, dect_network_id: str, line1_member_id: str,
                      line2_member_id: str = None, custom_display_name: str = None, org_id: str = None):
        """
        Add a Handset to a DECT Network

        Add a handset to a DECT network in a location in an organization.

        Adding a handset to a DECT network requires a full administrator auth token with a scope
        of `spark-admin:telephony_config_write`

        :param location_id: Add handset in this location.
        :type location_id: str
        :param dect_network_id: A unique identifier for the DECT network.
        :type dect_network_id: str
        :param line1_member_id: ID of the member on line1 of the handset. Members can be PEOPLE or PLACE.
        :type line1_member_id: str
        :param line2_member_id: ID of the member on line2 of the handset. Members can be PEOPLE, PLACE, or
            VIRTUAL_LINE.
        :type line2_member_id: str
        :param custom_display_name: Custom display name on the handset. Min and max length supported for the custom
            display name is 1 and 16 respectively. Mandatory parameter.
        :type custom_display_name: str
        :param org_id: Add handset in this organization.
        :type org_id: str
        :rtype: None
        """
        params = {}
        if org_id is not None:
            params['orgId'] = org_id
        body = dict()
        body['line1MemberId'] = line1_member_id
        if line2_member_id is not None:
            body['line2MemberId'] = line2_member_id
        if custom_display_name is None:
            raise ValueError('custom_display_name cannot be None')
        body['customDisplayName'] = custom_display_name
        url = self.ep(f'locations/{location_id}/dectNetworks/{dect_network_id}/handsets')
        super().post(url, params=params, json=body)

    def list_handsets(self, location_id: str, dect_network_id: str,
                      basestation_id: str = None, member_id: str = None,
                      org_id: str = None) -> DECTHandsetList:
        """
        Get List of Handsets for a DECT Network ID

        List all the handsets associated with a DECT Network ID.

        A handset can have up to two lines, and a DECT network supports a total of 120 lines across all handsets.
        A member on line1 of a DECT handset can be of type PEOPLE or PLACE while a member on line2 of a DECT handset
        can be of type PEOPLE, PLACE, or VIRTUAL_LINE.

        This API requires a full or read-only administrator auth token with a scope of
        `spark-admin:telephony_config_read`.

        :param location_id: Location containing the DECT network.
        :type location_id: str
        :param dect_network_id: Search handset details in the specified DECT network ID.
        :type dect_network_id: str
        :param basestation_id: Search handset details in the specified DECT base station ID.
        :type basestation_id: str
        :param member_id: ID of the member of the handset. Members can be of type PEOPLE, PLACE, or VIRTUAL_LINE.
        :type member_id: str
        :param org_id: Organization containing the DECT network.
        :type org_id: str
        :rtype: :class:`DECTHandsetList`
        """
        params = {}
        if org_id is not None:
            params['orgId'] = org_id
        if basestation_id is not None:
            params['basestationId'] = basestation_id
        if member_id is not None:
            params['memberId'] = member_id
        url = self.ep(f'locations/{location_id}/dectNetworks/{dect_network_id}/handsets')
        data = super().get(url, params=params)
        r = DECTHandsetList.model_validate(data)
        return r

    def handset_details(self, location_id: str, dect_network_id: str, handset_id: str,
                        org_id: str = None) -> DECTHandsetItem:
        """
        Get Specific DECT Network Handset Details

        List the specific DECT Network handset details.

        A handset can have up to two lines, and a DECT network supports a total of 120 lines across all handsets.
        A member on line1 of a DECT handset can be of type PEOPLE or PLACE while a member on line2 of a DECT handset
        can be of type PEOPLE, PLACE, or VIRTUAL_LINE.

        This API requires a full or read-only administrator auth token with a scope of
        `spark-admin:telephony_config_read`.

        :param location_id: Location containing the DECT network.
        :type location_id: str
        :param dect_network_id: Search handset details in the specified DECT network ID.
        :type dect_network_id: str
        :param handset_id: A unique identifier for the handset.
        :type handset_id: str
        :param org_id: Organization containing the DECT network.
        :type org_id: str
        :rtype: :class:`DECTHandsetGet`
        """
        params = {}
        if org_id is not None:
            params['orgId'] = org_id
        url = self.ep(f'locations/{location_id}/dectNetworks/{dect_network_id}/handsets/{handset_id}')
        data = super().get(url, params=params)
        r = DECTHandsetItem.model_validate(data)
        return r

    def update_handset(self, location_id: str, dect_network_id: str, handset_id: str,
                       line1_member_id: str, custom_display_name: str, line2_member_id: str = None,
                       org_id: str = None):
        """
        Update DECT Network Handset

        Update the line assignment on a handset.

        A handset can have up to two lines, and a DECT network supports a total of 120 lines across all handsets.
        A member on line1 of a DECT handset can be of type PEOPLE or PLACE while a member on line2 of a DECT handset
        can be of type PEOPLE, PLACE, or VIRTUAL_LINE.

        Updating a DECT Network handset requires a full administrator auth token with a scope
        of `spark-admin:telephony_config_write`.

        :param location_id: Location containing the DECT network.
        :type location_id: str
        :param dect_network_id: Update handset details in the specified DECT network.
        :type dect_network_id: str
        :param handset_id: A unique identifier for the handset.
        :type handset_id: str
        :param line1_member_id: ID of the member on line1 of the handset. Members can be PEOPLE or PLACE.
        :type line1_member_id: str
        :param custom_display_name: Custom display name on the handset.
        :type custom_display_name: str
        :param line2_member_id: ID of the member on line2 of the handset. Members can be PEOPLE, PLACE, or
            VIRTUAL_LINE.
        :type line2_member_id: str
        :param org_id: Organization containing the DECT network.
        :type org_id: str
        :rtype: None
        """
        params = {}
        if org_id is not None:
            params['orgId'] = org_id
        body = dict()
        body['line1MemberId'] = line1_member_id
        body['line2MemberId'] = line2_member_id
        body['customDisplayName'] = custom_display_name
        url = self.ep(f'locations/{location_id}/dectNetworks/{dect_network_id}/handsets/{handset_id}')
        super().put(url, params=params, json=body)

    def delete_handset(self, location_id: str, dect_network_id: str, handset_id: str,
                       org_id: str = None):
        """
        Delete specific DECT Network Handset Details

        Delete a specific DECT Network handset.

        A handset can have up to two lines, and a DECT network supports a total of 120 lines across all handsets.
        A member on line1 of a DECT handset can be of type PEOPLE or PLACE while a member on line2 of a DECT handset
        can be of type PEOPLE, PLACE, or VIRTUAL_LINE.

        This API requires a full administrator auth token with a scope of `spark-admin:telephony_config_write`.

        :param location_id: Location containing the DECT network.
        :type location_id: str
        :param dect_network_id: Delete handset details in the specified DECT network ID.
        :type dect_network_id: str
        :param handset_id: A unique identifier for the handset.
        :type handset_id: str
        :param org_id: Organization containing the DECT network.
        :type org_id: str
        :rtype: None
        """
        params = {}
        if org_id is not None:
            params['orgId'] = org_id
        url = self.ep(f'locations/{location_id}/dectNetworks/{dect_network_id}/handsets/{handset_id}')
        super().delete(url, params=params)

    def delete_handsets(self, location_id: str, dect_network_id: str, items: list[str],
                        delete_all: bool = None, org_id: str = None):
        """
        Delete multiple handsets

        Delete multiple handsets or all of them.

        A handset can have up to two lines, and a DECT network supports a total of 120 lines across all handsets.
        A member on line1 of a DECT handset can be of type PEOPLE or PLACE while a member on line2 of a DECT handset
        can be of type PEOPLE, PLACE, or VIRTUAL_LINE.

        This API requires a full administrator auth token with a scope of `spark-admin:telephony_config_write`.

        :param location_id: Location containing the DECT network.
        :type location_id: str
        :param dect_network_id: Delete handset details in the specified DECT network ID.
        :type dect_network_id: str
        :param items: Array of the handset IDs to be deleted.
        :type items: list[str]
        :param delete_all: If present the items array is ignored and all items in the context are deleted.
        :type delete_all: bool
        :param org_id: Organization containing the DECT network.
        :type org_id: str
        :rtype: None
        """
        params = {}
        if org_id is not None:
            params['orgId'] = org_id
        body = dict()
        body['items'] = items
        if delete_all is not None:
            body['deleteAll'] = delete_all
        url = self.ep(f'locations/{location_id}/dectNetworks/{dect_network_id}/handsets')
        super().delete(url, params=params, json=body)

    def dect_networks_associated_with_person(self, person_id: str,
                                             org_id: str = None) -> list[AssignedDectNetwork]:
        """
        GET List of DECT networks associated with a Person

        Retrieves the list of DECT networks for a person in an organization.

        DECT Network provides roaming voice services via base stations and wireless handsets. DECT network can be
        provisioned up to 1000 lines across up to 254 base stations.

        This API requires a full or read-only administrator auth token with a scope
        of `spark-admin:telephony_config_read`.

        :param person_id: List of DECT networks associated with this person.
        :type person_id: str
        :param org_id: List of DECT networks associated with a person in this organization.
        :type org_id: str
        :rtype: list[AssignedDectNetwork]
        """
        params = {}
        if org_id is not None:
            params['orgId'] = org_id
        url = self.ep(f'people/{person_id}/dectNetworks')
        data = super().get(url, params=params)
        r = TypeAdapter(list[AssignedDectNetwork]).validate_python(data['dectNetworks'])
        return r

    def dect_networks_associated_with_workspace(self, workspace_id: str,
                                                org_id: str = None) -> list[AssignedDectNetwork]:
        """
        GET List of DECT networks associated with a workspace

        Retrieves the list of DECT networks for a workspace in an organization.

        DECT Network provides roaming voice services via base stations and wireless handsets. DECT network can be
        provisioned up to 1000 lines across up to 254 base stations.

        This API requires a full or read-only administrator auth token with a scope of
        `spark-admin:telephony_config_read`.

        :param workspace_id: List of DECT networks associated with this workspace.
        :type workspace_id: str
        :param org_id: List of DECT networks associated with a workspace in this organization.
        :type org_id: str
        :rtype: list[AssignedDectNetwork]
        """
        params = {}
        if org_id is not None:
            params['orgId'] = org_id
        url = self.ep(f'workspaces/{workspace_id}/dectNetworks')
        data = super().get(url, params=params)
        r = TypeAdapter(list[AssignedDectNetwork]).validate_python(data['dectNetworks'])
        return r

    def dect_networks_associated_with_virtual_line(self, virtual_line_id: str,
                                                   org_id: str = None) -> list[AssignedDectNetwork]:
        """
        Get List of Dect Networks Handsets for a Virtual Line

        Retrieve DECT Network details assigned for a virtual line.

        Virtual line is a capability in Webex Calling that allows administrators to configure multiple lines to Webex
        Calling users.

        Retrieving the assigned device detials for a virtual line requires a full or user or read-only administrator
        auth token with a scope of `spark-admin:telephony_config_read`.

        :param virtual_line_id: Retrieve settings for a virtual line with the matching ID.
        :type virtual_line_id: str
        :param org_id: Retrieve virtual line settings from this organization.
        :type org_id: str
        :rtype: list[AssignedDectNetwork]
        """
        params = {}
        if org_id is not None:
            params['orgId'] = org_id

        url = self.ep(f'virtualLines/{virtual_line_id}/dectNetworks')
        data = super().get(url, params=params)
        r = TypeAdapter(list[AssignedDectNetwork]).validate_python(data['dectNetworks'])
        return r

    def available_members(self, member_name: str = None, phone_number: str = None, order: str = None,
                          exclude_virtual_profile: bool = None, org_id: str = None,
                          **params) -> Generator[AvailableMember, None, None]:
        """
        Search Available Members

        List the members that are available to be assigned to DECT handset lines.

        This requires a full or read-only administrator auth token with a scope of `spark-admin:telephony_config_read`

        :param member_name: Search (Contains) numbers based on member name.
        :type member_name: str
        :param phone_number: Search (Contains) based on number.
        :type phone_number: str
        :param order: Sort the list of available members on the device in ascending order by name, using either last
            name `lname` or first name `fname`. Default sort is the last name in ascending order.
        :type order: str
        :param exclude_virtual_profile: If true, search results will exclude virtual lines in the member list. NOTE:
            Virtual lines cannot be assigned as the primary line.
        :type exclude_virtual_profile: bool
        :param org_id: Search members in this organization.
        :type org_id: str
        :return: Generator yielding :class:`AvailableMember` instances
        """
        if org_id is not None:
            params['orgId'] = org_id
        if member_name is not None:
            params['memberName'] = member_name
        if phone_number is not None:
            params['phoneNumber'] = phone_number
        if order is not None:
            params['order'] = order
        if exclude_virtual_profile is not None:
            params['excludeVirtualProfile'] = str(exclude_virtual_profile).lower()
        url = self.ep('devices/availableMembers')
        return self.session.follow_pagination(url=url, model=AvailableMember, item_key='members', params=params)<|MERGE_RESOLUTION|>--- conflicted
+++ resolved
@@ -301,7 +301,7 @@
         DECT Networks provide roaming voice services via base stations and wireless handsets. A DECT network can be
         provisioned up to 1000 lines across up to 254 base stations.
 
-        This API requires a full or read-only administrator auth token with a scope 
+        This API requires a full or read-only administrator auth token with a scope
         of `spark-admin:telephony_config_write`.
 
         :param location_id: Update DECT network details in the specified location.
@@ -393,11 +393,7 @@
 
         This API is used to create multiple base stations in a DECT network in an organization.
 
-<<<<<<< HEAD
         Creating base stations in a DECT network requires a full administrator auth token with a scope
-=======
-        Creating base stations in a DECT network requires a full administrator auth token with a scope 
->>>>>>> 045a7084
         of `spark-admin:telephony_config_write`.
 
         :param location_id: Create a base station in this location.
@@ -418,8 +414,6 @@
         url = self.ep(f'locations/{location_id}/dectNetworks/{dect_id}/baseStations')
         data = super().post(url, params=params, json=body)
         r = TypeAdapter(list[BaseStationResponse]).validate_python(data['baseStations'])
-<<<<<<< HEAD
-=======
         return r
 
     def list_base_stations(self, location_id: str, dect_network_id: str,
@@ -483,7 +477,6 @@
         url = self.ep(f'locations/{location_id}/dectNetworks/{dect_network_id}/baseStations/{base_station_id}')
         data = super().get(url, params=params)
         r = BaseStationDetail.model_validate(data)
->>>>>>> 045a7084
         return r
 
     def delete_bulk_base_stations(self, location_id: str, dect_network_id: str, org_id: str = None):
