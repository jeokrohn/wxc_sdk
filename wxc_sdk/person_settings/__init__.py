--- conflicted
+++ resolved
@@ -140,13 +140,10 @@
     caller_id: CallerIdApi
     #: Person's Calling Behavior
     calling_behavior: CallingBehaviorApi
-<<<<<<< HEAD
     #: Do Not Disturb Settings for a Person
     dnd: DndApi
-=======
     #: ECBN settings
     ecbn: UserEmergencyServicesApi
->>>>>>> f1f57ce5
     #: Executive Assistant Settings for a Person
     exec_assistant: ExecAssistantApi
     #: Forwarding Settings for a Person
